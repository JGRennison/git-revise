--- conflicted
+++ resolved
@@ -5,7 +5,11 @@
 import tempfile
 import textwrap
 import traceback
-<<<<<<< HEAD
+
+from contextlib import contextmanager
+from http.server import HTTPServer, BaseHTTPRequestHandler
+from pathlib import Path
+from threading import Thread, Event
 from types import TracebackType
 from typing import (
     Any,
@@ -18,37 +22,23 @@
     Union,
     TYPE_CHECKING,
 )
+
+import pytest
+
 from gitrevise.odb import Repository
 from gitrevise.utils import sh_path
-=======
-
->>>>>>> 6d1f24b8
-from contextlib import contextmanager
-from http.server import HTTPServer, BaseHTTPRequestHandler
-from pathlib import Path
-from threading import Thread, Event
-
-import pytest
-
-<<<<<<< HEAD
+from . import dummy_editor
+
+
 if TYPE_CHECKING:
     from _typeshed import StrPath
 
 
-@pytest.fixture(autouse=True)
-def hermetic_seal(
+@pytest.fixture(name="hermetic_seal", autouse=True)
+def fixture_hermetic_seal(
     tmp_path_factory: pytest.TempPathFactory,
     monkeypatch: pytest.MonkeyPatch,
 ) -> None:
-=======
-from gitrevise.odb import Repository
-from gitrevise.utils import sh_path
-from . import dummy_editor
-
-
-@pytest.fixture(name="hermetic_seal", autouse=True)
-def fixture_hermetic_seal(tmp_path_factory, monkeypatch):
->>>>>>> 6d1f24b8
     # Lock down user git configuration
     home = tmp_path_factory.mktemp("home")
     xdg_config_home = home / ".config"
@@ -88,25 +78,15 @@
     bash("git init -q")
 
 
-<<<<<<< HEAD
-@pytest.fixture
-def repo(hermetic_seal: None) -> Generator[Repository, None, None]:
-=======
 @pytest.fixture(name="repo")
 # pylint: disable=unused-argument
-def fixture_repo(hermetic_seal):
->>>>>>> 6d1f24b8
+def fixture_repo(hermetic_seal: None) -> Generator[Repository, None, None]:
     with Repository() as repo:
         yield repo
 
 
-<<<<<<< HEAD
-@pytest.fixture
-def short_tmpdir() -> Generator[py.path.local, None, None]:
-=======
 @pytest.fixture(name="short_tmpdir")
-def fixture_short_tmpdir():
->>>>>>> 6d1f24b8
+def fixture_short_tmpdir() -> Generator[Path, None, None]:
     with tempfile.TemporaryDirectory() as tdir:
         yield Path(tdir)
 
@@ -161,20 +141,12 @@
 
 # Run the main entry point for git-revise in a subprocess.
 def main(
-<<<<<<< HEAD
     args: Sequence[str],
     cwd: Optional["StrPath"] = None,
+    # pylint: disable=redefined-builtin
     input: Optional[bytes] = None,
     check: bool = True,
 ) -> "subprocess.CompletedProcess[bytes]":
-=======
-    args,
-    cwd=None,
-    # pylint: disable=redefined-builtin
-    input=None,
-    check=True,
-):
->>>>>>> 6d1f24b8
     cmd = [sys.executable, "-m", "gitrevise", *args]
     print("Running", cmd, dict(cwd=cwd, input=input, check=check))
     return subprocess.run(cmd, cwd=cwd, input=input, check=check)
@@ -182,21 +154,13 @@
 
 @contextmanager
 def editor_main(
-<<<<<<< HEAD
     args: Sequence[str],
     cwd: Optional["StrPath"] = None,
+    # pylint: disable=redefined-builtin
     input: Optional[bytes] = None,
 ) -> "Generator[Editor, None, None]":
-    with pytest.MonkeyPatch().context() as m, Editor() as ed:
-=======
-    args,
-    cwd=None,
-    # pylint: disable=redefined-builtin
-    input=None,
-):
     with pytest.MonkeyPatch().context() as monkeypatch, Editor() as ed:
         host, port = ed.server_address
->>>>>>> 6d1f24b8
         editor_cmd = " ".join(
             shlex.quote(p)
             for p in (
@@ -210,11 +174,7 @@
         def main_wrapper() -> Optional["subprocess.CompletedProcess[bytes]"]:
             try:
                 return main(args, cwd=cwd, input=input)
-<<<<<<< HEAD
-            except Exception as e:
-=======
             except Exception as e:  # pylint: disable=broad-except
->>>>>>> 6d1f24b8
                 ed.exception = e
                 return None
             finally:
@@ -245,12 +205,8 @@
         self.exception = None
         super().__init__(request=request, client_address=client_address, server=server)
 
-<<<<<<< HEAD
+    # pylint: disable=invalid-name
     def do_POST(self) -> None:
-=======
-    # pylint: disable=invalid-name
-    def do_POST(self):
->>>>>>> 6d1f24b8
         length = int(self.headers.get("content-length"))
         self.indata = self.rfile.read(length)
         self.outdata = b""
@@ -297,15 +253,11 @@
             text = textwrap.dedent(text).encode()
         self.outdata = text
 
-<<<<<<< HEAD
-    def __enter__(self) -> "EditorFile":
-=======
     # pylint does not recognize these, for some reason, complaining:
     # E1129: Context manager 'NoneType' doesn't implement __enter__ and
     # __exit__. (not-context-manager) I suspect it gets looped up when tracing
     # types due to the mutual touching between it and Editor.
-    def __enter__(self):
->>>>>>> 6d1f24b8
+    def __enter__(self) -> "EditorFile":
         return self
 
     def __exit__(
@@ -368,18 +320,14 @@
     def __enter__(self) -> "Editor":
         return self
 
-<<<<<<< HEAD
+    # The super class just defines this as *args.
+    # pylint: disable=arguments-differ
     def __exit__(
         self,
         etype: Optional[Type[BaseException]],
         value: Optional[BaseException],
         tb: Optional[TracebackType],
     ) -> None:
-=======
-    # The super class just defines this as *args.
-    # pylint: disable=arguments-differ
-    def __exit__(self, etype, value, tb):
->>>>>>> 6d1f24b8
         try:
             # Only assert if we're not already raising an exception.
             if etype is None:
